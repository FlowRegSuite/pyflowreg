"""
Optical Flow Options Configuration Module (Python) - Fixed Version
------------------------------------------------------------------

Python port of MATLAB `OF_options` using Pydantic v2 for validation/IO
with full MATLAB compatibility including proper private attributes,
preregistration, and edge case handling.
"""

from __future__ import annotations

import json
import warnings
from datetime import date
from enum import Enum
from pathlib import Path
from typing import Any, Callable, Dict, List, Optional, Tuple, Union

import numpy as np
import tifffile
from pydantic import (
    BaseModel,
    ConfigDict,
    Field,
    PrivateAttr,
    StrictInt,
    field_validator,
    model_validator,
)

# Optional heavy deps
try:
    from scipy.ndimage import gaussian_filter
except ImportError:
    gaussian_filter = None

# Import IO backends - these are always available as part of the package
from pyflowreg.util.io._base import VideoReader, VideoWriter
from pyflowreg.core.optical_flow import imregister_wrapper


# Enums
class OutputFormat(str, Enum):
    # File formats
    TIFF = "TIFF"
    HDF5 = "HDF5"
    MAT = "MAT"
    MULTIFILE_TIFF = "MULTIFILE_TIFF"
    MULTIFILE_MAT = "MULTIFILE_MAT"
    MULTIFILE_HDF5 = "MULTIFILE_HDF5"
    CAIMAN_HDF5 = "CAIMAN_HDF5"
    BEGONIA = "BEGONIA"
    SUITE2P_TIFF = "SUITE2P_TIFF"

    # Memory formats (special handling - ignores output_path)
    ARRAY = "ARRAY"  # Returns ArrayWriter for in-memory accumulation
    NULL = "NULL"  # Returns NullVideoWriter that discards frames without storage


class QualitySetting(str, Enum):
    QUALITY = "quality"
    BALANCED = "balanced"
    FAST = "fast"
    CUSTOM = "custom"


class ChannelNormalization(str, Enum):
    JOINT = "joint"
    SEPARATE = "separate"


class InterpolationMethod(str, Enum):
    NEAREST = "nearest"
    LINEAR = "linear"
    CUBIC = "cubic"


class ConstancyAssumption(str, Enum):
    GRAY = "gray"
    GRADIENT = "gc"


class NamingConvention(str, Enum):
    DEFAULT = "default"
    BATCH = "batch"


class OFOptions(BaseModel):
    """Python port of MATLAB OF_options class."""

    model_config = ConfigDict(
        arbitrary_types_allowed=True,
        validate_assignment=False,  # Default Pydantic behavior - appropriate for config objects
        extra="forbid",
    )

    # I/O
    input_file: Optional[Union[str, Path, np.ndarray, VideoReader]] = Field(
        None, description="Path/ndarray/VideoReader for input"
    )
    output_path: Path = Field(Path("results"), description="Output directory")
    output_format: OutputFormat = Field(OutputFormat.MAT, description="Output format")
    output_file_name: Optional[str] = Field(None, description="Custom output filename")
    channel_idx: Optional[List[int]] = Field(
        None, description="Channel indices to process"
    )

    # Flow parameters
    alpha: Union[float, Tuple[float, float]] = Field(
        (1.5, 1.5), description="Regularization strength"
    )
    weight: Union[List[float], np.ndarray] = Field(
        [0.5, 0.5], description="Channel weights"
    )
    levels: StrictInt = Field(100, ge=1, description="Number of pyramid levels")
    min_level: StrictInt = Field(
        -1, ge=-1, description="Min pyramid level; -1 = from preset"
    )
    quality_setting: QualitySetting = Field(
        QualitySetting.QUALITY, description="Quality preset"
    )
    eta: float = Field(0.8, gt=0, le=1, description="Downsample factor per level")
    update_lag: StrictInt = Field(
        5, ge=1, description="Update lag for non-linear diffusion"
    )
    iterations: StrictInt = Field(50, ge=1, description="Iterations per level")
    a_smooth: float = Field(1.0, ge=0, description="Smoothness diffusion parameter")
    a_data: float = Field(0.45, gt=0, le=1, description="Data-term diffusion parameter")

    # Preprocessing
    sigma: Any = Field(
        [[1.0, 1.0, 0.1], [1.0, 1.0, 0.1]],
        description="Gaussian [sx, sy, st] per-channel",
    )
    bin_size: StrictInt = Field(1, ge=1, description="Spatial binning factor")
    buffer_size: StrictInt = Field(400, ge=1, description="Frame buffer size")

    # Reference
    reference_frames: Union[List[int], str, Path, np.ndarray] = Field(
        list(range(50, 500)), description="Indices, path, or ndarray for reference"
    )
    update_reference: bool = Field(
        False, description="Update reference during processing"
    )
    n_references: StrictInt = Field(1, ge=1, description="Number of references")
    min_frames_per_reference: StrictInt = Field(
        20, ge=1, description="Min frames per reference cluster"
    )

    # Processing options
    verbose: bool = Field(False, description="Verbose logging")
    save_meta_info: bool = Field(True, description="Save meta info")
    save_w: bool = Field(False, description="Save displacement fields")
    save_valid_mask: bool = Field(False, description="Save valid masks")
    save_valid_idx: bool = Field(False, description="Save valid frame indices")
    output_typename: Optional[str] = Field("double", description="Output dtype tag")
    channel_normalization: ChannelNormalization = Field(
        ChannelNormalization.JOINT, description="Normalization mode"
    )
    interpolation_method: InterpolationMethod = Field(
        InterpolationMethod.CUBIC, description="Warp interpolation"
    )
    cc_initialization: bool = Field(
        False, description="Cross-correlation initialization"
    )
    cc_hw: Union[int, Tuple[int, int]] = Field(
        256, description="Target HW size for CC projections"
    )
    cc_up: int = Field(
        1, ge=1, description="Upsampling factor for subpixel CC accuracy"
    )
    update_initialization_w: bool = Field(
        True, description="Propagate flow init across batches"
    )
    naming_convention: NamingConvention = Field(
        NamingConvention.DEFAULT, description="Output filename style"
    )
    constancy_assumption: ConstancyAssumption = Field(
        ConstancyAssumption.GRADIENT, description="Constancy assumption"
    )

    # Backend configuration
    flow_backend: str = Field("flowreg", description="Flow backend name")
    backend_params: Dict[str, Any] = Field(
        default_factory=dict, description="Backend-specific parameters"
    )

    # Non-serializable/runtime
    preproc_funct: Optional[Callable] = Field(None, exclude=True)
    get_displacement_impl: Optional[Callable] = Field(
        None, exclude=True, description="Direct displacement callable"
    )
    get_displacement_factory: Optional[Callable[..., Callable]] = Field(
        None, exclude=True, description="Factory for displacement callable"
    )

    # Private attributes (using PrivateAttr for Pydantic v2)
    _video_reader: Optional[VideoReader] = PrivateAttr(default=None)
    _video_writer: Optional[VideoWriter] = PrivateAttr(default=None)
    _quality_setting_old: QualitySetting = PrivateAttr(default=QualitySetting.QUALITY)
    _datatype: str = PrivateAttr(default="NONE")

    @field_validator("alpha", mode="before")
    @classmethod
    def normalize_alpha(cls, v):
        """Normalize alpha to always be a 2-tuple of positive floats."""
        if isinstance(v, (int, float)):
            if v <= 0:
                raise ValueError("Alpha must be positive")
            return (float(v), float(v))
        elif isinstance(v, (list, tuple)):
            if len(v) == 1:
                if v[0] <= 0:
                    raise ValueError("Alpha must be positive")
                return (float(v[0]), float(v[0]))
            elif len(v) == 2:
                if v[0] <= 0 or v[1] <= 0:
                    raise ValueError("All alpha values must be positive")
                return (float(v[0]), float(v[1]))
            else:
                raise ValueError("Alpha must be scalar or 2-element tuple")
        else:
            raise ValueError("Alpha must be scalar or 2-element tuple")

    @field_validator("weight", mode="before")
    @classmethod
    def normalize_weight(cls, v):
        """Normalize weight values to sum to 1.

<<<<<<< HEAD
        For 1D arrays/lists: Normalizes and converts to list of floats.
        For multi-dimensional arrays: Returns as numpy array (spatial weights).
=======
        Accepts:
        - List [1, 2]: normalized to [0.33, 0.67]
        - 1D numpy array: normalized and converted to list
        - 2D numpy array (H, W): spatial weight map for single channel
        - 3D numpy array (H, W, C): spatial weight maps from preregistration
>>>>>>> 31def155
        """
        if isinstance(v, np.ndarray):
            if v.ndim == 1:
                # 1D weight array: normalize and convert to list for JSON serialization
                weight_sum = v.sum()
                if weight_sum > 0:
                    return (v / weight_sum).tolist()
                return v.tolist()
<<<<<<< HEAD
            # For multi-dimensional arrays (spatial weights), return as-is
            return v
=======
            elif v.ndim <= 3:
                # 2D/3D arrays (spatial weight maps from preregistration)
                # Keep as numpy array - don't convert to nested lists
                # Pydantic v2 with arbitrary_types_allowed=True handles this correctly
                return v
            else:
                # Weight is spatial only, not temporal
                raise ValueError(
                    f"Weight array cannot exceed 3 dimensions (got {v.ndim}D array). "
                    "Weight must be either channel weights (1D) or spatial weight maps (2D/3D)."
                )
>>>>>>> 31def155
        elif isinstance(v, (list, tuple)):
            # List or tuple: normalize if 1D
            arr = np.asarray(v, dtype=float)
            if arr.ndim == 1:
                weight_sum = arr.sum()
                if weight_sum > 0:
                    return (arr / weight_sum).tolist()
            return v
        return v

    @field_validator("sigma", mode="before")
    @classmethod
    def normalize_sigma(cls, v):
        """Normalize sigma to correct shape."""
        sig = np.asarray(v, dtype=float)
        if sig.ndim == 1:
            if sig.size != 3:
                raise ValueError("1D sigma must be [sx, sy, st]")
            return sig.reshape(1, 3).tolist()
        elif sig.ndim == 2:
            if sig.shape[1] != 3:
                raise ValueError("2D sigma must be (n_channels, 3)")
            return sig.tolist()
        else:
            raise ValueError("Sigma must be [sx,sy,st] or (n_channels, 3)")
        return v

    @model_validator(mode="after")
    def validate_and_normalize(self) -> "OFOptions":
        """Normalize fields and maintain MATLAB parity."""
        # Path conversion
        if not isinstance(self.output_path, Path):
            self.output_path = Path(self.output_path)

        # Quality setting logic (MATLAB parity)
        if self.quality_setting != QualitySetting.CUSTOM:
            self._quality_setting_old = self.quality_setting

        if self.min_level >= 0:
            self.quality_setting = QualitySetting.CUSTOM
        elif self.min_level == -1 and self.quality_setting == QualitySetting.CUSTOM:
            self.quality_setting = self._quality_setting_old

        return self

    @property
    def effective_min_level(self) -> int:
        """Get effective min_level based on quality setting."""
        if self.min_level >= 0:
            return self.min_level

        mapping = {
            QualitySetting.QUALITY: 0,
            QualitySetting.BALANCED: 4,
            QualitySetting.FAST: 6,
            QualitySetting.CUSTOM: max(self.min_level, 0),
        }
        return mapping.get(self.quality_setting, 0)

    def get_sigma_at(self, i: int) -> np.ndarray:
        """Get sigma for channel i (0-indexed)."""
        sig = np.asarray(self.sigma, dtype=float)

        # If sigma is 1D, return it for all channels
        if sig.ndim == 1:
            return sig

        # If sigma is 2D, return row for channel i
        if i >= sig.shape[0]:
            if self.verbose:
                print(f"Sigma for channel {i} not specified, using channel 0")
            return sig[0]

        return sig[i]

    def get_weight_at(self, i: int, n_channels: int) -> Union[float, np.ndarray]:
        """Get weight for channel i (0-indexed)."""
        w = np.asarray(self.weight, dtype=float)

        # Handle scalar or 1D weights
        if w.ndim <= 1:
            if w.size == 1:
                return float(w)

            # Truncate if too many weights
            if w.size > n_channels:
                w = w[:n_channels]
                w = w / w.sum()  # Renormalize
                self.weight = w.tolist()

            if i >= w.size:
                if self.verbose:
                    print(f"Weight for channel {i} not set, using 1/n_channels")
                return 1.0 / n_channels

            return float(w[i])

        # Handle 2D or 3D weights (spatial weights)
<<<<<<< HEAD
        # Spatial weights have shape (H, W, C) where C is the channel dimension
        if i >= w.shape[-1]:  # Check last dimension (channels)
            if self.verbose:
                print(f"Weight for channel {i} not set, using 1/n_channels")
            return np.ones(w.shape[:-1]) / n_channels  # Return (H, W) array

        return w[:, :, i]  # Return (H, W) for channel i
=======
        # 2D: (H, W) - single channel spatial weight map
        # 3D: (H, W, C) - multi-channel spatial weight map (channel-last)

        if w.ndim == 2:
            # 2D weight map - return for channel 0, otherwise uniform weight
            if i == 0:
                return w
            else:
                if self.verbose:
                    print(f"Weight for channel {i} not set, using uniform weight")
                return np.ones_like(w) / n_channels

        elif w.ndim == 3:
            # 3D weight map in channel-last format (H, W, C)
            if i >= w.shape[2]:
                if self.verbose:
                    print(f"Weight for channel {i} not set, using 1/n_channels")
                return np.ones(w.shape[:2]) / n_channels

            return w[:, :, i]

        else:
            raise ValueError(f"Unexpected weight array with {w.ndim} dimensions")
>>>>>>> 31def155

    def copy(self) -> "OFOptions":
        """Create a deep copy (MATLAB copyable interface)."""
        return self.model_copy(deep=True)

    def get_video_reader(self) -> VideoReader:
        """Get or create video reader (mirrors MATLAB get_video_file_reader)."""
        # Return cached reader if available
        if self._video_reader is not None:
            return self._video_reader

        # If input_file is already a VideoReader, use it directly
        if isinstance(self.input_file, VideoReader):
            self._video_reader = self.input_file
            return self._video_reader

        # Call factory function to create reader (matches MATLAB behavior)
        from pyflowreg.util.io.factory import get_video_file_reader

        self._video_reader = get_video_file_reader(
            self.input_file, buffer_size=self.buffer_size, bin_size=self.bin_size
        )

        # Store reader back in input_file (matches MATLAB line 247)
        self.input_file = self._video_reader

        return self._video_reader

    def get_video_writer(self) -> VideoWriter:
        """Get or create video writer (mirrors MATLAB get_video_writer)."""
        # Return cached writer if available
        if self._video_writer is not None:
            return self._video_writer

        # Determine filename (matches MATLAB lines 258-269)
        if self.output_file_name:
            filename = self.output_file_name
        else:
            if self.naming_convention == NamingConvention.DEFAULT:
                # Extension from output_format enum value
                ext = (
                    "HDF5"
                    if self.output_format == OutputFormat.HDF5
                    else self.output_format.value
                )
                filename = str(self.output_path / f"compensated.{ext}")
            else:
                reader = self.get_video_reader()
                input_name = Path(getattr(reader, "input_file_name", "output")).stem
                ext = (
                    "HDF5"
                    if self.output_format == OutputFormat.HDF5
                    else self.output_format.value
                )
                filename = str(self.output_path / f"{input_name}_compensated.{ext}")

        # Call factory function to create writer (matches MATLAB)
        from pyflowreg.util.io.factory import get_video_file_writer

        self._video_writer = get_video_file_writer(filename, self.output_format.value)

        return self._video_writer

    def get_reference_frame(
        self, video_reader: Optional[VideoReader] = None
    ) -> Union[np.ndarray, List[np.ndarray]]:
        """Get reference frame(s), with optional preregistration."""
        if self.n_references > 1:
            warnings.warn(
                "Multi-reference mode not fully implemented; repeating a single computed reference"
            )
            # Create a copy with n_references=1 to avoid recursion
            single_ref_opts = self.model_copy(update={"n_references": 1})
            ref = single_ref_opts.get_reference_frame(video_reader)
            return [ref] * self.n_references

        # Direct ndarray
        if isinstance(self.reference_frames, np.ndarray):
            return self.reference_frames

        # Path to image file
        if isinstance(self.reference_frames, (str, Path)):
            p = Path(self.reference_frames)
            if p.suffix.lower() in (".tif", ".tiff"):
                return tifffile.imread(str(p))
            try:
                import imageio.v3 as iio

                return iio.imread(str(p))
            except ImportError as e:
                raise RuntimeError(f"Unable to read reference image: {p}") from e

        # List of frame indices - preregister
        if isinstance(self.reference_frames, list) and video_reader is not None:
            frames = video_reader[
                self.reference_frames
            ]  # (T,H,W,C) using array-like indexing

            if frames.ndim != 4:
                if frames.ndim == 3:
                    return frames  # Single frame (H,W,C)
                raise ValueError("read_frames must return (H,W,C) or (T,H,W,C)")

            # Convert from (T,H,W,C) to (H,W,C,T) for compatibility
            frames = np.transpose(frames, (1, 2, 3, 0))  # Now (H,W,C,T)

            # Single frame
            if frames.shape[3] == 1:
                return frames[:, :, :, 0]

            n_channels = frames.shape[2]

            # Build weight array
            weight_2d = np.zeros((frames.shape[0], frames.shape[1], n_channels))
            for c in range(n_channels):
                weight_2d[:, :, c] = self.get_weight_at(c, n_channels)

            if self.verbose:
                print("Preregistering reference frames...")

            # Preprocess with extra smoothing for preregistration
            if gaussian_filter is not None:
                frames_smooth = np.zeros_like(frames)
                for c in range(n_channels):
                    sig = self.get_sigma_at(c) + np.array([1, 1, 0.5])
                    frames_smooth[:, :, c, :] = gaussian_filter(
                        frames[:, :, c, :], sigma=tuple(sig), mode="reflect"
                    )
            else:
                frames_smooth = frames

            # Normalize
            if self.channel_normalization == ChannelNormalization.SEPARATE:
                frames_norm = np.zeros_like(frames_smooth)
                for c in range(n_channels):
                    ch = frames_smooth[:, :, c, :]
                    ch_min = ch.min()
                    ch_max = ch.max()
                    frames_norm[:, :, c, :] = (ch - ch_min) / (ch_max - ch_min + 1e-8)
            else:
                f_min = frames_smooth.min()
                f_max = frames_smooth.max()
                frames_norm = (frames_smooth - f_min) / (f_max - f_min + 1e-8)

            # Mean as initial reference
            ref_mean = np.mean(frames_norm, axis=3)

            # Compensate using stronger regularization for preregistration
            from pyflowreg.motion_correction.compensate_arr import compensate_arr

            # Use stronger regularization for preregistration
            alpha_prereg = (
                tuple(a + 2.0 for a in self.alpha)
                if isinstance(self.alpha, tuple)
                else self.alpha + 2.0
            )

            # Create a temporary OFOptions for preregistration
            prereg_options = OFOptions(
                alpha=alpha_prereg,
                levels=self.levels,
                min_level=self.effective_min_level,
                eta=self.eta,
                update_lag=self.update_lag,
                iterations=self.iterations,
                a_smooth=self.a_smooth,
                a_data=self.a_data,
                constancy_assumption=self.constancy_assumption,
                weight=weight_2d,
            )

            # Reshape frames_norm from (H,W,C,T) to (T,H,W,C) for compensate_arr
            frames_for_compensation = np.transpose(frames_norm, (3, 0, 1, 2))

            # Compensate: compute displacement fields using normalized frames
            _, w_fields = compensate_arr(
                frames_for_compensation, ref_mean, options=prereg_options
            )

            # Warp the RAW frames using the computed displacement fields
            frames_raw_for_warp = np.transpose(frames, (3, 0, 1, 2))  # (T,H,W,C)
            ref_mean_raw = np.mean(frames_raw_for_warp, axis=0)  # (H,W,C)

            compensated_raw = np.zeros_like(frames_raw_for_warp)
            for t in range(frames_raw_for_warp.shape[0]):
                warped = imregister_wrapper(
                    frames_raw_for_warp[t],
                    w_fields[t, :, :, 0],  # u
                    w_fields[t, :, :, 1],  # v
                    ref_mean_raw,
                    interpolation_method="cubic",
                )
                if warped.ndim == 2:
                    warped = warped[:, :, np.newaxis]
                compensated_raw[t] = warped

            # Calculate mean of compensated RAW frames as the reference
            reference = np.mean(compensated_raw, axis=0)

            if self.verbose:
                print("Finished pre-registration of the reference frames.")

            return reference

        # Fallback
        return np.asarray(self.reference_frames)

    def save_options(self, filepath: Optional[Union[str, Path]] = None) -> None:
        """Save options to JSON with MATLAB-compatible header."""
        path = Path(filepath) if filepath else self.output_path / "options.json"
        path.parent.mkdir(parents=True, exist_ok=True)

        # Prepare data for JSON
        data = self.model_dump(
            exclude={
                "preproc_funct",
                "_video_reader",
                "_video_writer",
                "_quality_setting_old",
                "_datatype",
            }
        )

        # Convert non-JSON types
        for k, v in list(data.items()):
            if isinstance(v, Path):
                data[k] = str(v)
            elif isinstance(v, np.ndarray):
                data[k] = v.tolist()

        # Handle reference frames if ndarray
        if isinstance(self.reference_frames, np.ndarray):
            ref_path = path.parent / "reference_frames.tif"
            tifffile.imwrite(str(ref_path), self.reference_frames)
            data["reference_frames"] = str(ref_path)

        # Write with MATLAB header
        with path.open("w", encoding="utf-8") as f:
            f.write(f"Compensation options {date.today().isoformat()}\n\n")
            json.dump(data, f, indent=2)

        if self.verbose:
            print(f"Options saved to {path}")

    @classmethod
    def load_options(cls, filepath: Union[str, Path]) -> "OFOptions":
        """Load options from JSON (MATLAB or Python format)."""
        p = Path(filepath)

        with p.open("r", encoding="utf-8") as f:
            lines = f.readlines()

        # Skip header lines (MATLAB compatibility)
        json_start = 0
        for i, line in enumerate(lines):
            if line.strip().startswith("{"):
                json_start = i
                break

        json_text = "".join(lines[json_start:])
        data = json.loads(json_text)

        # Load reference frames if file path
        ref = data.get("reference_frames")
        if isinstance(ref, str):
            ref_path = Path(ref)
            if ref_path.exists() and ref_path.suffix.lower() in (".tif", ".tiff"):
                data["reference_frames"] = tifffile.imread(str(ref_path))

        return cls(**data)

    def resolve_get_displacement(self) -> Callable:
        """
        Resolve the displacement computation function based on configuration.

        Priority order:
        1. get_displacement_impl (direct callable)
        2. get_displacement_factory with backend_params
        3. flow_backend from registry with backend_params

        Returns:
            Callable for computing optical flow
        """
        # Priority 1: Direct implementation override
        if self.get_displacement_impl is not None:
            return self.get_displacement_impl

        # Priority 2: Factory override
        if self.get_displacement_factory is not None:
            return self.get_displacement_factory(**self.backend_params)

        # Priority 3: Registry backend
        from pyflowreg.core.backend_registry import get_backend

        factory = get_backend(self.flow_backend)
        return factory(**self.backend_params)

    def to_dict(self) -> dict:
        """Get parameters dict for optical flow functions."""
        return {
            "alpha": self.alpha,
            "weight": self.weight,
            "levels": self.levels,
            "min_level": self.effective_min_level,
            "eta": self.eta,
            "iterations": self.iterations,
            "update_lag": self.update_lag,
            "a_data": self.a_data,
            "a_smooth": self.a_smooth,
            "const_assumption": self.constancy_assumption.value,  # Fixed: use const_assumption for API compatibility
        }

    def __repr__(self) -> str:
        return (
            f"OFOptions(quality={self.quality_setting.value}, alpha={self.alpha}, "
            f"levels={self.levels}, min_level={self.effective_min_level})"
        )


# Convenience functions
def compensate_inplace(
    frames: np.ndarray,
    reference: np.ndarray,
    options: Optional[OFOptions] = None,
    **kwargs,
) -> Tuple[np.ndarray, np.ndarray]:
    """
    Compensate frames against reference.

    Returns:
        Tuple of (compensated_frames, displacement_fields)
    """
    if options is None:
        options = OFOptions(**kwargs)
    else:
        # Copy and update
        options = options.model_copy(update=kwargs)

    # Ensure 4D frames and 3D reference
    if frames.ndim == 3:
        frames = frames[:, :, np.newaxis, :]
    if reference.ndim == 2:
        reference = reference[:, :, np.newaxis]

    params = options.to_dict()

    try:
        from pyflowreg import get_displacement, compensate_sequence_uv
    except ImportError as e:
        raise RuntimeError("pyflowreg core functions not available") from e

    # Compute displacements
    T = frames.shape[3]
    displacements = np.zeros((frames.shape[0], frames.shape[1], 2, T), dtype=np.float32)

    for t in range(T):
        displacements[:, :, :, t] = get_displacement(
            reference, frames[:, :, :, t], **params
        )

    # Apply compensation
    compensated = compensate_sequence_uv(frames, reference, displacements)

    return compensated, displacements


def get_mcp_schema() -> dict:
    """Get JSON schema for the model."""
    return OFOptions.model_json_schema()


if __name__ == "__main__":
    # Test basic functionality
    opts = OFOptions(
        input_file="test.h5",
        output_path=Path("./results"),
        quality_setting=QualitySetting.BALANCED,
        alpha=2.0,
        weight=[0.6, 0.4],
    )

    print(opts)
    print("Effective min_level:", opts.effective_min_level)

    # Test save/load
    out_path = Path("test_options.json")
    opts.save_options(out_path)
    loaded = OFOptions.load_options(out_path)
    print("Load/save test passed")<|MERGE_RESOLUTION|>--- conflicted
+++ resolved
@@ -227,16 +227,11 @@
     def normalize_weight(cls, v):
         """Normalize weight values to sum to 1.
 
-<<<<<<< HEAD
-        For 1D arrays/lists: Normalizes and converts to list of floats.
-        For multi-dimensional arrays: Returns as numpy array (spatial weights).
-=======
         Accepts:
         - List [1, 2]: normalized to [0.33, 0.67]
         - 1D numpy array: normalized and converted to list
         - 2D numpy array (H, W): spatial weight map for single channel
         - 3D numpy array (H, W, C): spatial weight maps from preregistration
->>>>>>> 31def155
         """
         if isinstance(v, np.ndarray):
             if v.ndim == 1:
@@ -245,10 +240,6 @@
                 if weight_sum > 0:
                     return (v / weight_sum).tolist()
                 return v.tolist()
-<<<<<<< HEAD
-            # For multi-dimensional arrays (spatial weights), return as-is
-            return v
-=======
             elif v.ndim <= 3:
                 # 2D/3D arrays (spatial weight maps from preregistration)
                 # Keep as numpy array - don't convert to nested lists
@@ -260,7 +251,6 @@
                     f"Weight array cannot exceed 3 dimensions (got {v.ndim}D array). "
                     "Weight must be either channel weights (1D) or spatial weight maps (2D/3D)."
                 )
->>>>>>> 31def155
         elif isinstance(v, (list, tuple)):
             # List or tuple: normalize if 1D
             arr = np.asarray(v, dtype=float)
@@ -359,15 +349,6 @@
             return float(w[i])
 
         # Handle 2D or 3D weights (spatial weights)
-<<<<<<< HEAD
-        # Spatial weights have shape (H, W, C) where C is the channel dimension
-        if i >= w.shape[-1]:  # Check last dimension (channels)
-            if self.verbose:
-                print(f"Weight for channel {i} not set, using 1/n_channels")
-            return np.ones(w.shape[:-1]) / n_channels  # Return (H, W) array
-
-        return w[:, :, i]  # Return (H, W) for channel i
-=======
         # 2D: (H, W) - single channel spatial weight map
         # 3D: (H, W, C) - multi-channel spatial weight map (channel-last)
 
@@ -391,7 +372,6 @@
 
         else:
             raise ValueError(f"Unexpected weight array with {w.ndim} dimensions")
->>>>>>> 31def155
 
     def copy(self) -> "OFOptions":
         """Create a deep copy (MATLAB copyable interface)."""
