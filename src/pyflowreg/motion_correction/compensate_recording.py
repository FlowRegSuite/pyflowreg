from __future__ import annotations

import warnings
from dataclasses import dataclass
from pathlib import Path
from time import time
from typing import Any, Optional, Tuple, List, Callable, Dict

import numpy as np

from pyflowreg.core.optical_flow import imregister_wrapper
from pyflowreg._runtime import RuntimeContext
from pyflowreg.util.image_processing import normalize, apply_gaussian_filter
from pyflowreg.motion_correction.OF_options import OutputFormat, ChannelNormalization

# Import to trigger executor registration (side effect)


@dataclass
class RegistrationConfig:
    """Simplified configuration."""

    n_jobs: int = -1  # -1 = all cores
    verbose: bool = False
    parallelization: Optional[str] = (
        None  # None = auto-select, or 'sequential', 'threading', 'multiprocessing'
    )


class BatchMotionCorrector:
    """
    Main registration pipeline.
    """

    def __init__(self, options: Any, config: Optional[RegistrationConfig] = None):
        self.options = options
        self.config = config or RegistrationConfig()

        # Statistics
        self.mean_disp: List[float] = []
        self.max_disp: List[float] = []
        self.mean_div: List[float] = []
        self.mean_translation: List[float] = []

        # State
        self.reference_raw: Optional[np.ndarray] = None
        self.reference_proc: Optional[np.ndarray] = None
        self.weight: Optional[np.ndarray] = None
        self.w_init: Optional[np.ndarray] = None

        # I/O
        self.video_reader = None
        self.video_writer = None
        self.w_writer = None

        # Progress callbacks
        self.progress_callbacks: List[Callable[[int, int], None]] = []
        # Task-based progress tracking: {task_id: (frames_processed, total_frames)}
        self._progress_trackers: Dict[str, Tuple[int, Optional[int]]] = {}

        # New batch data callbacks
        self.w_callbacks: List[Callable[[np.ndarray, int, int], None]] = []
        self.registered_callbacks: List[Callable[[np.ndarray, int, int], None]] = []

        # Get number of workers
        if self.config.n_jobs == -1:
            import os

            self.n_workers = os.cpu_count() or 4
        else:
            self.n_workers = self.config.n_jobs

        # Initialize executor from RuntimeContext
        self._setup_executor()

        # Resolve displacement function
        self._resolve_displacement_func()

    def _setup_executor(self):
        """Setup the parallelization executor based on configuration."""
        # Get executor class from RuntimeContext
        executor_name = self.config.parallelization

        if executor_name is None:
            # Auto-select based on available parallelization
            available = RuntimeContext.get("available_parallelization", set())
            if "multiprocessing" in available:
                executor_name = "multiprocessing"
            elif "threading" in available:
                executor_name = "threading"
            else:
                executor_name = "sequential"

        # Get executor class
        executor_class = RuntimeContext.get_parallelization_executor(executor_name)
        if executor_class is None:
            # Fallback to sequential if requested executor not available
            if not self.config.verbose:
                print(
                    f"Warning: {executor_name} executor not available, falling back to sequential"
                )
            executor_class = RuntimeContext.get_parallelization_executor("sequential")

            # If sequential is also not available, import and register it
            if executor_class is None:
                from pyflowreg.motion_correction.parallelization.sequential import (
                    SequentialExecutor,
                )

                SequentialExecutor.register()
                executor_class = RuntimeContext.get_parallelization_executor(
                    "sequential"
                )

                # Final safety check
                if executor_class is None:
                    raise RuntimeError(
                        "Could not load any executor, including sequential fallback"
                    )

        # Create executor instance
        self.executor = executor_class(n_workers=self.n_workers)

        if not self.config.verbose:
            print(f"Using {executor_name} executor with {self.n_workers} workers")

    def _resolve_displacement_func(self):
        """Resolve the displacement function to use based on options."""
        self._get_disp = self.options.resolve_get_displacement()

    def register_progress_callback(self, callback: Callable[[int, int], None]) -> None:
        """
        Register a progress callback function.

        Args:
            callback: Function that receives (current_frame, total_frames) as arguments.
                      For multiprocessing, updates are batch-wise rather than frame-wise.
        """
        if callback not in self.progress_callbacks:
            self.progress_callbacks.append(callback)

    def register_w_callback(
        self, callback: Callable[[np.ndarray, int, int], None]
    ) -> None:
        """
        Register a callback for displacement field batches.

        Args:
            callback: Function receiving (w_batch, batch_start_idx, batch_end_idx)
                      where w_batch has shape (T, H, W, 2) containing [u,v] components.
                      batch_start_idx and batch_end_idx indicate the frame indices in the original video.
        """
        if callback not in self.w_callbacks:
            self.w_callbacks.append(callback)

    def register_registered_callback(
        self, callback: Callable[[np.ndarray, int, int], None]
    ) -> None:
        """
        Register a callback for registered/compensated frame batches.

        Args:
            callback: Function receiving (registered_batch, batch_start_idx, batch_end_idx)
                      where registered_batch has shape (T, H, W, C).
                      batch_start_idx and batch_end_idx indicate the frame indices in the original video.
        """
        if callback not in self.registered_callbacks:
            self.registered_callbacks.append(callback)

    def _notify_progress(self, frames_completed: int, task_id: str = "main") -> None:
        """
        Notify all registered progress callbacks for a specific task.

        Args:
            frames_completed: Number of frames just completed (to add to total)
            task_id: Identifier for the task being tracked (default: "main")
        """
        # Initialize task tracker if needed
        if task_id not in self._progress_trackers:
            # For main task, use the total frames from video reader
            total = self._total_frames if task_id == "main" else None
            self._progress_trackers[task_id] = (0, total)

        # Update progress for this task
        current, total = self._progress_trackers[task_id]
        current += frames_completed
        self._progress_trackers[task_id] = (current, total)

        # Only notify callbacks for the main task
        if task_id == "main" and total and self.progress_callbacks:
            for callback in self.progress_callbacks:
                try:
                    callback(current, total)
                except Exception as e:
                    warnings.warn(f"Progress callback error: {e}")

    def _setup_io(self):
        """Setup I/O handlers."""
        output_path = Path(self.options.output_path)
        output_path.mkdir(parents=True, exist_ok=True)

        self.video_reader = self.options.get_video_reader()
        self.video_writer = self.options.get_video_writer()

        # Create displacement writer if requested
        if getattr(self.options, "save_w", False):
            try:
                from pyflowreg.util.io.factory import get_video_file_writer

                # Use ArrayWriter for displacements when main output is ARRAY
                if self.options.output_format == OutputFormat.ARRAY:
                    self.w_writer = get_video_file_writer(
                        None,  # Path ignored for ARRAY format
                        OutputFormat.ARRAY.value,
                    )
                else:
                    # Use HDF5 for file-based output (preserves double precision)
                    w_path = output_path / "w.h5"
                    self.w_writer = get_video_file_writer(
                        str(w_path), "HDF5", dataset_names=["u", "v"]
                    )
            except Exception as e:
                warnings.warn(
                    f"Failed to create displacement writer: {e}. Displacements will not be saved."
                )
                self.w_writer = None
                self.options.save_w = False  # Disable to avoid trying to write later

    def _setup_reference(self, reference_frame: Optional[np.ndarray] = None):
        """Setup reference frame and weights."""
        if reference_frame is None:
            self.reference_raw = self.options.get_reference_frame(
                self.video_reader
            ).astype(np.float64)
        else:
            self.reference_raw = reference_frame.astype(np.float64)

        H, W = self.reference_raw.shape[:2]
        n_channels = self.reference_raw.shape[2] if self.reference_raw.ndim == 3 else 1

        # Setup weights
        self.weight = np.ones((H, W, n_channels), dtype=np.float64)
        if hasattr(self.options, "get_weight_at"):
            for c in range(n_channels):
                self.weight[:, :, c] = self.options.get_weight_at(c, n_channels)
        else:
            weight_1d = np.asarray(getattr(self.options, "weight", [1.0] * n_channels))
            weight_sum = weight_1d.sum()
            if weight_sum > 0:
                weight_1d = weight_1d / weight_sum
            for c in range(n_channels):
                self.weight[:, :, c] = (
                    weight_1d[c] if c < len(weight_1d) else 1.0 / n_channels
                )

        # Preprocess reference (MATLAB order: normalize then filter)
        self.reference_proc = self._preprocess_frames(self.reference_raw)

<<<<<<< HEAD
    def _preprocess_frames(self, frames: np.ndarray, normalization_ref: Optional[np.ndarray] = None) -> np.ndarray:
=======
    def _preprocess_frames(
        self, frames: np.ndarray, normalization_ref: Optional[np.ndarray] = None
    ) -> np.ndarray:
>>>>>>> 61f86251
        """Preprocess frames: normalize -> filter (MATLAB order).

        Args:
            frames: Frames to preprocess
            normalization_ref: Reference array for normalization. If None, uses frames' own min/max.
                              Should be the raw reference to ensure consistent normalization.
        """
        # First normalize
        # Map enum to expected string: JOINT -> 'together', SEPARATE -> 'separate'
        if hasattr(self.options, "channel_normalization"):
            norm_mode = self.options.channel_normalization
            if norm_mode == ChannelNormalization.JOINT:
                norm_value = "together"
            else:
                norm_value = "separate"
        else:
<<<<<<< HEAD
            norm_value = 'together'

        normalized = normalize(
            frames,
            ref=normalization_ref,
            channel_normalization=norm_value
=======
            norm_value = "together"

        normalized = normalize(
            frames, ref=normalization_ref, channel_normalization=norm_value
>>>>>>> 61f86251
        )
        # Then filter
        filtered = apply_gaussian_filter(
            normalized,
            sigma=np.asarray(self.options.sigma),
            mode="reflect",
            truncate=4.0,
        )
        return filtered.astype(np.float64)

    def _compute_flow_single(
        self,
        frame_proc: np.ndarray,
        ref_proc: np.ndarray,
        w_init: Optional[np.ndarray] = None,
    ) -> np.ndarray:
        """Compute flow for a single frame."""
        flow_params = {
            "alpha": self.options.alpha,
            "weight": self.weight,
            "levels": self.options.levels,
            "min_level": getattr(
                self.options,
                "effective_min_level",
                getattr(self.options, "min_level", 0),
            ),
            "eta": self.options.eta,
            "update_lag": self.options.update_lag,
            "iterations": self.options.iterations,
            "a_smooth": self.options.a_smooth,
            "a_data": self.options.a_data,
        }

        if w_init is not None:
            flow_params["uv"] = w_init

        # Note: get_displacement expects (reference, moving)
        return self._get_disp(ref_proc, frame_proc, **flow_params)

    def _process_batch_parallel(
        self,
        batch: np.ndarray,
        batch_proc: np.ndarray,
        w_init: np.ndarray,
        task_id: str = "main",
    ) -> Tuple[np.ndarray, np.ndarray]:
        """Process batch using the configured executor.

        Args:
            batch: Raw batch of frames
            batch_proc: Preprocessed batch
            w_init: Initial displacement field
            task_id: Task identifier for progress tracking (default: "main")
        """
        # Build flow parameters dictionary
        flow_params = {
            "alpha": self.options.alpha,
            "weight": self.weight,
            "levels": self.options.levels,
            "min_level": getattr(
                self.options,
                "effective_min_level",
                getattr(self.options, "min_level", 0),
            ),
            "eta": self.options.eta,
            "update_lag": self.options.update_lag,
            "iterations": self.options.iterations,
            "a_smooth": self.options.a_smooth,
            "a_data": self.options.a_data,
        }

        # Get interpolation method
        interp_method = getattr(self.options, "interpolation_method", "cubic")

        # Create progress callback wrapper for executor if we have callbacks registered
        # Only track progress for "main" task
        executor_progress_callback = None
        if self.progress_callbacks and task_id == "main":

            def executor_progress_callback(frames_completed: int):
                self._notify_progress(frames_completed, task_id)

        # Use executor to process batch
        return self.executor.process_batch(
            batch=batch,
            batch_proc=batch_proc,
            reference_raw=self.reference_raw,
            reference_proc=self.reference_proc,
            w_init=w_init,
            get_displacement_func=self._get_disp,
            imregister_func=imregister_wrapper,
            interpolation_method=interp_method,
            progress_callback=executor_progress_callback,
            flow_params=flow_params,
        )

    def _compute_initial_w(
        self, first_batch: np.ndarray, first_batch_proc: np.ndarray
    ) -> np.ndarray:
        """Compute initial displacement field from first frames."""
        n_init = min(22, first_batch.shape[0])  # T is first dimension

        if not self.config.verbose:
            print("Computing initial displacement field...")

        # Process first n_init frames - use "initial_w" task to avoid counting toward main progress
        if n_init > 4:  # Use parallel for multiple frames
            _, w = self._process_batch_parallel(
                first_batch[:n_init],
                first_batch_proc[:n_init],
                np.zeros(
                    (self.reference_proc.shape[0], self.reference_proc.shape[1], 2)
                ),
                task_id="initial_w",  # Don't count toward main progress
            )
        else:  # Serial for very few frames
            H, W = self.reference_proc.shape[:2]
            w = np.zeros((n_init, H, W, 2), dtype=np.float32)
            for t in range(n_init):
                w[t] = self._compute_flow_single(
                    first_batch_proc[t], self.reference_proc
                )

        # Average flows
        w_init = np.mean(w, axis=0)

        if not self.config.verbose:
            print("Done pre-registration to get w_init.")

        return w_init

    def _update_reference(self, batch_proc: np.ndarray, w: np.ndarray):
        """Update reference using compensated frames (MATLAB-compatible)."""
        n_ref_frames = min(100, batch_proc.shape[0])  # T is first dimension
        if n_ref_frames < 1:
            return

        # Use last n_ref_frames
        start_idx = batch_proc.shape[0] - n_ref_frames

        # Compensate and average per channel
        H, W, C = self.reference_proc.shape
        new_ref = np.zeros_like(self.reference_proc)

        for c in range(C):
            compensated = np.zeros((n_ref_frames, H, W), dtype=np.float64)
            for t in range(n_ref_frames):
                frame_c = (
                    batch_proc[start_idx + t, :, :, c]
                    if C > 1
                    else batch_proc[start_idx + t, :, :, 0]
                )
                interp_method = getattr(self.options, "interpolation_method", "cubic")
                compensated[t] = imregister_wrapper(
                    frame_c,
                    w[start_idx + t, :, :, 0],
                    w[start_idx + t, :, :, 1],
                    self.reference_proc[:, :, c]
                    if C > 1
                    else self.reference_proc[:, :, 0],
                    interpolation_method=interp_method,
                )
            new_ref[:, :, c] = np.mean(compensated, axis=0)

        self.reference_proc = new_ref

    def run(self, reference_frame: Optional[np.ndarray] = None) -> np.ndarray:
        """Run complete registration pipeline."""

        # Setup
        self._setup_io()
        self._setup_reference(reference_frame)

        # Initialize total frames for progress tracking
        self._total_frames = len(self.video_reader) if self.video_reader else None

        if not self.config.verbose:
            quality = getattr(self.options, "quality_setting", "balanced")
            print(f"\nStarting compensation with quality={quality}")
            print(f"Buffer size: {self.options.buffer_size}, Workers: {self.n_workers}")

        # Process batches
        batch_idx = 0
        total_frames = 0
        start_time = time()

        try:
            while self.video_reader.has_batch():
                batch_idx += 1
                batch_start = time()

                # Read batch
                batch = self.video_reader.read_batch()  # (T,H,W,C)

                # Preprocess entire batch (normalize -> filter)
                # CRITICAL: Use reference_raw for normalization to ensure consistency!
<<<<<<< HEAD
                batch_proc = self._preprocess_frames(batch, normalization_ref=self.reference_raw)
=======
                batch_proc = self._preprocess_frames(
                    batch, normalization_ref=self.reference_raw
                )
>>>>>>> 61f86251

                # First batch: compute w_init
                if batch_idx == 1:
                    self.w_init = self._compute_initial_w(batch, batch_proc)

                # Decide whether to use w_init
                if not getattr(self.options, "update_initialization_w", True):
                    current_w_init = np.zeros_like(self.w_init)
                else:
                    current_w_init = self.w_init

                # Process batch in parallel (progress callbacks handled internally)
                registered, w = self._process_batch_parallel(
                    batch, batch_proc, current_w_init
                )

                # Update w_init for next batch
                if getattr(self.options, "update_initialization_w", True):
                    if w.shape[0] > 20:
                        self.w_init = np.mean(w[-20:], axis=0)
                    else:
                        self.w_init = np.mean(w, axis=0)

                # Compute statistics
                disp_magnitude = np.sqrt(w[:, :, :, 0] ** 2 + w[:, :, :, 1] ** 2)
                self.mean_disp.extend(np.mean(disp_magnitude, axis=(1, 2)).tolist())
                self.max_disp.extend(np.max(disp_magnitude, axis=(1, 2)).tolist())

                # Divergence and translation
                for t in range(w.shape[0]):
                    du_dx = np.gradient(w[t, :, :, 0], axis=1)
                    dv_dy = np.gradient(w[t, :, :, 1], axis=0)
                    self.mean_div.append(float(np.mean(du_dx + dv_dy)))

                    u_mean = float(np.mean(w[t, :, :, 0]))
                    v_mean = float(np.mean(w[t, :, :, 1]))
                    self.mean_translation.append(float(np.sqrt(u_mean**2 + v_mean**2)))

                # Write results
                self.video_writer.write_frames(registered)

                # Notify registered frame callbacks
                batch_start_idx = total_frames
                batch_end_idx = total_frames + registered.shape[0]
                for callback in self.registered_callbacks:
                    try:
                        callback(registered, batch_start_idx, batch_end_idx)
                    except Exception as e:
                        warnings.warn(f"Registered frames callback error: {e}")

                # Save flows if requested
                if getattr(self.options, "save_w", False):
                    if self.w_writer is not None:
                        # w has shape (T, H, W, 2) where last dimension is [u, v]
                        # Writer with dataset_names=['u', 'v'] will split into separate datasets
                        self.w_writer.write_frames(w)
                    else:
                        warnings.warn(
                            "Displacement saving was requested but writer could not be initialized. Skipping displacement save."
                        )

                # Notify w callbacks (displacement fields)
                for callback in self.w_callbacks:
                    try:
                        callback(w, batch_start_idx, batch_end_idx)
                    except Exception as e:
                        warnings.warn(f"Displacement field callback error: {e}")

                # Update reference if requested
                if getattr(self.options, "update_reference", False):
                    self._update_reference(batch_proc, w)

                # Progress
                total_frames += registered.shape[0]
                batch_time = time() - batch_start

                if not self.config.verbose:
                    fps = registered.shape[0] / batch_time
                    print(
                        f"Batch {batch_idx}: {registered.shape[0]} frames in {batch_time:.2f}s ({fps:.1f} fps)"
                    )

        finally:
            # Cleanup executor
            if self.executor is not None:
                self.executor.cleanup()

        # Final stats
        total_time = time() - start_time
        if not self.config.verbose:
            avg_fps = total_frames / max(1e-6, total_time)
            print(
                f"\nProcessed {total_frames} frames in {total_time:.2f}s (avg {avg_fps:.1f} fps)"
            )

        # Save metadata
        self._save_metadata()

        # Cleanup
        self._cleanup()

        return self.reference_raw

    def _save_metadata(self):
        """Save statistics and reference frame."""
        if not getattr(self.options, "save_meta_info", False):
            return

        output_path = Path(self.options.output_path)

        # Save statistics
        stats_path = output_path / "statistics.npz"
        np.savez(
            str(stats_path),
            mean_disp=np.array(self.mean_disp),
            max_disp=np.array(self.max_disp),
            mean_div=np.array(self.mean_div),
            mean_translation=np.array(self.mean_translation),
        )

        # Save reference
        if self.reference_raw is not None:
            ref_path = output_path / "reference_frame.npy"
            np.save(str(ref_path), self.reference_raw)

        print(f"Saved metadata to {output_path}")

    def _cleanup(self):
        """Close file handlers."""
        if self.video_writer is not None:
            self.video_writer.close()
        if hasattr(self, "w_writer") and self.w_writer is not None:
            self.w_writer.close()


def compensate_recording(
    options: Any,
    reference_frame: Optional[np.ndarray] = None,
    config: Optional[RegistrationConfig] = None,
) -> np.ndarray:
    """
    Main entry point matching MATLAB API.

    Args:
        options: OF_options object with parameters
        reference_frame: Optional pre-computed reference
        config: Optional registration configuration

    Returns:
        The reference frame used
    """
    pipeline = BatchMotionCorrector(options, config)
    return pipeline.run(reference_frame)


if __name__ == "__main__":
    try:
        from OF_options import OFOptions

        options = OFOptions(
            input_file="test_video.h5",
            output_path="results",
            quality_setting="balanced",
            save_w=True,
            sigma=[[1.0, 1.0, 0.5], [1.0, 1.0, 0.5]],  # [sx, sy, st] per channel
            update_reference=False,
            update_initialization_w=True,
        )

        config = RegistrationConfig(
            n_jobs=-1,  # Use all cores
        )

        ref = compensate_recording(options, config=config)

    except ImportError:
        print("OF_options not available")<|MERGE_RESOLUTION|>--- conflicted
+++ resolved
@@ -256,13 +256,9 @@
         # Preprocess reference (MATLAB order: normalize then filter)
         self.reference_proc = self._preprocess_frames(self.reference_raw)
 
-<<<<<<< HEAD
-    def _preprocess_frames(self, frames: np.ndarray, normalization_ref: Optional[np.ndarray] = None) -> np.ndarray:
-=======
     def _preprocess_frames(
         self, frames: np.ndarray, normalization_ref: Optional[np.ndarray] = None
     ) -> np.ndarray:
->>>>>>> 61f86251
         """Preprocess frames: normalize -> filter (MATLAB order).
 
         Args:
@@ -279,19 +275,10 @@
             else:
                 norm_value = "separate"
         else:
-<<<<<<< HEAD
-            norm_value = 'together'
-
-        normalized = normalize(
-            frames,
-            ref=normalization_ref,
-            channel_normalization=norm_value
-=======
             norm_value = "together"
 
         normalized = normalize(
             frames, ref=normalization_ref, channel_normalization=norm_value
->>>>>>> 61f86251
         )
         # Then filter
         filtered = apply_gaussian_filter(
@@ -488,13 +475,9 @@
 
                 # Preprocess entire batch (normalize -> filter)
                 # CRITICAL: Use reference_raw for normalization to ensure consistency!
-<<<<<<< HEAD
-                batch_proc = self._preprocess_frames(batch, normalization_ref=self.reference_raw)
-=======
                 batch_proc = self._preprocess_frames(
                     batch, normalization_ref=self.reference_raw
                 )
->>>>>>> 61f86251
 
                 # First batch: compute w_init
                 if batch_idx == 1:
