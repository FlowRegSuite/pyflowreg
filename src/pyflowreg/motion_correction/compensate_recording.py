--- conflicted
+++ resolved
@@ -537,19 +537,6 @@
                 # Write results
                 self.video_writer.write_frames(registered)
 
-<<<<<<< HEAD
-                # Save valid masks if requested
-                if getattr(self.options, "save_valid_idx", False):
-                    if self.idx_writer is not None:
-                        from pyflowreg.core.warping import compute_batch_valid_masks
-
-                        valid_batch = compute_batch_valid_masks(w)
-                        self.idx_writer.write_frames(valid_batch)
-                    else:
-                        warnings.warn(
-                            "Valid mask saving was requested but writer could not be initialized. Skipping mask save."
-                        )
-=======
                 # Notify registered frame callbacks
                 batch_start_idx = total_frames
                 batch_end_idx = total_frames + registered.shape[0]
@@ -558,7 +545,18 @@
                         callback(registered, batch_start_idx, batch_end_idx)
                     except Exception as e:
                         warnings.warn(f"Registered frames callback error: {e}")
->>>>>>> 61f86251
+
+                # Save valid masks if requested
+                if getattr(self.options, "save_valid_idx", False):
+                    if self.idx_writer is not None:
+                        from pyflowreg.core.warping import compute_batch_valid_masks
+
+                        valid_batch = compute_batch_valid_masks(w)
+                        self.idx_writer.write_frames(valid_batch)
+                    else:
+                        warnings.warn(
+                            "Valid mask saving was requested but writer could not be initialized. Skipping mask save."
+                        )
 
                 # Save flows if requested
                 if getattr(self.options, "save_w", False):
